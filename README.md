--- conflicted
+++ resolved
@@ -34,10 +34,9 @@
 
 ## Setup Instructions
 
-<<<<<<< HEAD
 1. **Clone this repository:**
    ```bash
-   git clone https://github.com/yourusername/auto-annotator.git
+   git clone https://github.com/DebdootManna/Auto-Annotator-App.git
    cd auto-annotator
    ```
 
@@ -47,15 +46,6 @@
    source venv/bin/activate  # On Windows: venv\Scripts\activate
    pip install -r requirements.txt
    ```
-=======
-1. Clone this repository:
-  git clone https://github.com/DebdootManna/Auto-Annotator-App.git
-  cd auto-annotator
-2. Create a virtual environment and install dependencies:
-  python -m venv venv
-  source venv/bin/activate  # On Windows: venv\Scripts\activate
-  pip install -r requirements.txt
->>>>>>> 3e0ae575
 
 3. **Prepare your dataset:**
    - Place your annotated dataset in `dataset_annotated/` with images in `dataset_annotated/images/` and labels in `dataset_annotated/labels/`
